# SDE Solvers

## Recommended Methods

For most Ito diagonal and scalar noise problems where a good amount of accuracy is
<<<<<<< HEAD
required and mild stiffness may be an issue, the `SOSRI` algorithm should
do well. If the problem has additive noise, then `SOSRA` will be the
optimal algorithm. At low tolerances (`<1e-4`?) `SRA3` will be more efficient,
though `SOSRA` is more robust to stiffness. For commutative noise, `RKMilCommute`
is a strong order 1.0 method which utilizes the commutivity property to greatly
speed up the Wiktorsson approximation and can choose between Ito and Stratonovich.
For non-commutative noise, `EM` and `EulerHeun` are the choices (for Ito and
Stratonovich interpretations respectively).

For stiff problems with additive noise, the high order adaptive method
`RackKenCarp` is highly preferred and will solve problems with similar efficiency
as ODEs. If possible, stiff problems should be converted to make use of this
additive noise solver. For stiff problems with diagonal noise, `ImplicitRKMil`
is the most efficient method and can choose between Ito and Stratonovich. If the
noise is non-diagonal, `ImplicitEM` and `ImplicitEulerHeun` are for Ito and
Stratonovich respectively. For each of these methods, the parameter `theta` can
be chosen. The default is `theta=1/2` which will not dampen numerical oscillations
and thus is symmetric (and almost symplectic) and will lead to less error when
noise is sufficiently small. However, `theta=1/2` is not L-stable in the drift
term, and thus one can receive more stability (L-stability in the drift term)
with `theta=1`, but with a tradeoff of error efficiency in the low noise case.
In addition, the option `symplectic=true` will turns these methods into an
implicit Midpoint extension which is symplectic in distribution but has an
accuracy tradeoff.
=======
required and mild stiffness may be an issue, the `SRIW1` algorithm should
do well. If the problem has additive noise, then `SRA1` will be the
optimal algorithm. For commutative noise, `RKMilCommute` is a strong order 1.0
method which utilizes the commutivity property to greatly speed up the Wiktorsson
approximation and can choose between Ito and Stratonovich. For non-commutative noise,
difficult problems usually require adaptive time stepping in order to be efficient.
In this case, `LambaEM` and `LambaEulerHeun` are adaptive and handle general
non-diagonal problems (for Ito and Stratonovich interpretations respectively).
If adaptivity isn't necessary, the `EM` and `EulerHeun` are good choices
(for Ito and Stratonovich interpretations respectively).

For stiff problems with diagonal noise, `ImplicitRKMil` is the most efficient
method and can choose between Ito and Stratonovich. If the noise is non-diagonal,
`ImplicitEM` and `ImplicitEulerHeun` are for Ito and Stratonovich respectively.
For each of these methods, the parameter `theta` can be chosen. The default is
`theta=1/2` which will not dampen numerical oscillations and thus is symmetric
(and almost symplectic) and will lead to less error when noise is sufficiently
small. However, `theta=1/2` is not L-stable in the drift term, and thus one
can receive more stability (L-stability in the drift term) with `theta=1`, but
with a tradeoff of error efficiency in the low noise case. In addition, the
option `symplectic=true` will turns these methods into an implicit Midpoint
extension which is symplectic in distribution but has an accuracy tradeoff.
>>>>>>> 308b9e63

## Mass Matrices and Stochastic DAEs

The `ImplicitRKMil`, `ImplicitEM`, and `ImplicitEulerHeun` methods can solve
stochastic equations with mass matrices (including stochastic DAEs written
in mass matrix form) when either `symplectic=true` or `theta=1`.

## Special Noise Forms

Some solvers are for specialized forms of noise. Diagonal noise is the default
setup. Non-diagonal noise is specified via setting `noise_rate_prototype` to
a matrix in the `SDEProblem` type. A special form of non-diagonal noise,
commutative noise, occurs when the noise satisfies the following condition:

```math
\sum_{i=1}^d g_{i,j_1}(t,x) \frac{\partial g_{k,j_2}(t,x)}{\partial x_i} = \sum_{i=1}^d g_{i,j_2}(t,x) \frac{\partial g_{k,j_1}(t,x)}{\partial x_i}
```

for every ``j_1,j_2`` and ``k``. Additive noise is when ``g(t,u)=g(t)``,
i.e. is independent of `u`. Multiplicative noise is ``g_i(t,u)=a_i u``.

## Special Keyword Arguments

* `save_noise`: Determines whether the values of `W` are saved whenever the timeseries
  is saved. Defaults to true.
* `delta`: The `delta` adaptivity parameter for the natural error estimator.
  Determines the balance between drift and diffusion error. For more details, see
  [the publication](http://chrisrackauckas.com/assets/Papers/ChrisRackauckas-AdaptiveSRK.pdf).
* `seed`: Sets the seed for the random number generator. This overrides any seed
  set in the `SDEProblem`.

# Full List of Methods

## StochasticDiffEq.jl

Each of the StochasticDiffEq.jl solvers come with a linear interpolation.
Orders are given in terms of strong order.

### Nonstiff Methods

- `EM`- The Euler-Maruyama method. Strong order 0.5 in the Ito sense. Can handle
  all forms of noise, including non-diagonal, scalar, and colored noise. Fixed
  time step only.†
- `LambaEM`- A modified Euler-Maruyama method with adaptive time stepping with
  an error estimator based on Lamba and Rackauckas. Strong order 0.5 in the Ito
  sense. Can handle all forms of noise, including non-diagonal, scalar, and
  colored noise.†
- `EulerHeun` - The Euler-Heun method. Strong order 0.5 in the Stratonovich sense.
  Can handle all forms of noise, including non-diagonal, scalar, and colored noise.
  Fixed time step only.†
- `LambaEulerHeun` - A modified Euler-Heun method with adaptive time stepping
  with an error estimator based on Lamba due to Rackauckas. Strong order 0.5 in
  the Stratonovich sense. Can handle all forms of noise, including non-diagonal,
  scalar, and colored noise.†
- `RKMil` - An explicit Runge-Kutta discretization of the strong order 1.0
  Milstein method. Defaults to solving the Ito problem, but
  `RKMil(interpretation=:Stratonovich)` makes it solve the Stratonovich problem.
  Only handles scalar and diagonal noise.†
- `RKMilCommute` - An explicit Runge-Kutta discretization of the strong order 1.0
  Milstein method for commutative noise problems. Defaults to solving the Ito
  problem, but `RKMilCommute(interpretation=:Stratonovich)` makes it solve the
  Stratonovich problem. Uses a 1.5/2.0 error estimate for adaptive time stepping.†
- `SRA` - Adaptive strong order 1.5 methods for additive Ito and Stratonovich SDEs.
  Default tableau is for SRA1. Can handle diagonal, non-diagonal and scalar 
  additive noise.
- `SRI` - Adaptive strong order 1.5 methods for diagonal/scalar Ito SDEs.
  Default tableau is for SRIW1.
- `SRIW1` - Adaptive strong order 1.5 and weak order 2.0 for diagonal/scalar Ito SDEs.†
- `SRIW2` - Adaptive strong order 1.5 and weak order 3.0 for diagonal/scalar Ito SDEs.†
- `SOSRI` - Stability-optimized adaptive strong order 1.5 and weak order 2.0 for
  diagonal/scalar Ito SDEs. Stable at high tolerances and robust to stiffness.†
- `SOSRI2` - Stability-optimized adaptive strong order 1.5 and weak order 2.0 for
  diagonal/scalar Ito SDEs. Stable at high tolerances and robust to stiffness.†
- `SRA1` - Adaptive strong order 2.0 for additive Ito and Stratonovich SDEs with weak
  order 2. Can handle diagonal, non-diagonal, and scalar additive noise.†
- `SRA2` - Adaptive strong order 2.0 for additive Ito and Stratonovich SDEs with weak
  order 2. Can handle diagonal, non-diagonal, and scalar additive noise.†
- `SRA3` - Adaptive strong order 2.0 for additive Ito and Stratonovich SDEs with weak
  order 3. Can handle non-diagonal and scalar additive noise.†
- `SOSRA` - A stability-optimized adaptive SRA. Strong order 2.0 for additive Ito and
  Stratonovich SDEs with weak order 2. Can handle diagonal, non-diagonal, and scalar
  additive noise. Stable at high tolerances and robust to stiffness.†
- `SOSRA2` - A stability-optimized adaptive SRA. Strong order 2.0 for additive Ito and
  Stratonovich SDEs with weak order 2. Can handle diagonal, non-diagonal, and scalar
  additive noise. Stable at high tolerances and robust to stiffness.†

Example usage:

```julia
sol = solve(prob,SRIW1())
```

### Tableau Controls

For `SRA` and `SRI`, the following option is allowed:

* `tableau`: The tableau for an `:SRA` or `:SRI` algorithm. Defaults to SRIW1 or SRA1.

### Stiff Methods

- `ImplicitEM` - An order 0.5 Ito implicit method. This is a theta method which
  defaults to `theta=1/2` or the Trapezoid method on the drift term. This method
  defaults to `symplectic=false`, but when true and `theta=1/2` this is the
  implicit Midpoint method on the drift term and is symplectic in distribution.
  Can handle all forms of noise, including non-diagonal, scalar, and colored noise.
  Uses a 1.0/1.5 heuristic for adaptive time stepping.
- `ImplicitEulerHeun` - An order 0.5 Stratonovich implicit method. This is a
  theta method which defaults to `theta=1/2` or the Trapezoid method on the
  drift term. This method defaults to `symplectic=false`, but when true and
  `theta=1/2` this is the implicit Midpoint method on the drift term and is
  symplectic in distribution. Can handle all forms of noise, including
  non-diagonal, scalar, and colored noise. Uses a 1.0/1.5 heuristic for
  adaptive time stepping.
- `ImplicitRKMil` - An order 1.0 implicit method. This is a theta method which
  defaults to `theta=1/2` or the Trapezoid method on the drift term. Defaults
  to solving the Ito problem, but `ImplicitRKMil(interpretation=:Stratonovich)`
  makes it solve the Stratonovich problem. This method defaults to
  `symplectic=false`, but when true and `theta=1/2` this is the
  implicit Midpoint method on the drift term and is symplectic in distribution.
  Handles diagonal and scalar noise. Uses a 1.5/2.0 heuristic for adaptive
  time stepping.
- `SKenCarp` - Adaptive L-stable strong order 2.0 for additive Ito and
  Stratonovich SDEs with weak order 3. Can handle diagonal, non-diagonal 
  and scalar additive noise.†

### Derivative-Based Methods
The following methods require analytic derivatives of the diffusion term.

- `PCEuler` - The predictor corrector euler method. Strong Order 0.5 in the Ito
  sense. Requires the ggprime function, which is defined as
  ```math
    \text{ggprime}^k(t,x) = \sum_{j=1}^m \sum_{i=1}^d g_{i,j}(t,x) \frac{\partial g_{k,j}(t,x)}{\partial x_i}.
  ```
  This can also be understood more intuitively in vector/matrix form as,
  ```math
  \text{ggprime}(t,x) = \sum_{j=1}^m \bar{\mathcal{J}}[\vec g^{(j)}(t,x)] \vec g^{(j)}(t,x).
  ```
  where ``\vec g^{(j)}`` is the noise vector for the j'th noise channel and ``\bar{\mathcal{J}}`` is the Jacobian of the j'th   noise vector.

  The default settings for the drift implicitness is `theta=0.5` and
  the diffusion implicitness is `eta=0.5`.  

#### Note about mass matrices

These methods interpret the mass matrix equation as:

```math
Mu' = f(t,u)dt + Mg(t,u)dW_t
```

i.e. with no mass matrix inversion applied to the `g` term. Thus these methods
apply noise per dependent variable instead of on the combinations of the
dependent variables and this is designed for phenomenological noise on the
dependent variables (like multiplicative or additive noise)

## StochasticCompositeAlgorithm

One unique feature of StochasticDiffEq.jl is the `StochasticCompositeAlgorithm`, which allows
you to, with very minimal overhead, design a multimethod which switches between
chosen algorithms as needed. The syntax is `StochasticCompositeAlgorithm(algtup,choice_function)`
where `algtup` is a tuple of StochasticDiffEq.jl algorithms, and `choice_function`
is a function which declares which method to use in the following step. For example,
we can design a multimethod which uses `EM()` but switches to `RKMil()` whenever
`dt` is too small:

```julia
choice_function(integrator) = (Int(integrator.dt<0.001) + 1)
alg_switch = StochasticCompositeAlgorithm((EM(),RKMil()),choice_function)
```

The `choice_function` takes in an `integrator` and thus all of the features
available in the [Integrator Interface](@ref)
can be used in the choice function.

## BridgeDiffEq.jl

Bridge.jl is a set of fixed timestep algorithms written in Julia. These methods
are made and optimized for out-of-place functions on immutable (static vector)
types. Note that this setup is not automatically included with
DifferentialEquaitons.jl. To use the following algorithms, you must install and
use BridgeDiffEq.jl:

```julia
Pkg.clone("https://github.com/JuliaDiffEq/BridgeDiffEq.jl")
using BridgeDiffEq
```

- `BridgeEuler` - Strong order 0.5 Euler-Maruyama method for Ito equations.†
- `BridgeHeun` - Strong order 0.5 Euler-Heun method for Stratonovich equations.†
- `BridgeSRK` - Strong order 1.0 derivative-free stochastic Runge-Kutta method
  for scalar (`<:Number`) Ito equations.†

#### Notes

†: Does not step to the interval endpoint. This can cause issues with discontinuity
detection, and [discrete variables need to be updated appropriately](../features/diffeq_arrays.html).<|MERGE_RESOLUTION|>--- conflicted
+++ resolved
@@ -3,15 +3,18 @@
 ## Recommended Methods
 
 For most Ito diagonal and scalar noise problems where a good amount of accuracy is
-<<<<<<< HEAD
 required and mild stiffness may be an issue, the `SOSRI` algorithm should
 do well. If the problem has additive noise, then `SOSRA` will be the
 optimal algorithm. At low tolerances (`<1e-4`?) `SRA3` will be more efficient,
 though `SOSRA` is more robust to stiffness. For commutative noise, `RKMilCommute`
 is a strong order 1.0 method which utilizes the commutivity property to greatly
 speed up the Wiktorsson approximation and can choose between Ito and Stratonovich.
-For non-commutative noise, `EM` and `EulerHeun` are the choices (for Ito and
-Stratonovich interpretations respectively).
+For non-commutative noise, difficult problems usually require adaptive time
+stepping in order to be efficient. In this case, `LambaEM` and `LambaEulerHeun`
+are adaptive and handle general non-diagonal problems (for Ito and Stratonovich
+interpretations respectively). If adaptivity isn't necessary, the `EM` and
+`EulerHeun` are good choices (for Ito and Stratonovich interpretations
+respectively).
 
 For stiff problems with additive noise, the high order adaptive method
 `RackKenCarp` is highly preferred and will solve problems with similar efficiency
@@ -28,30 +31,6 @@
 In addition, the option `symplectic=true` will turns these methods into an
 implicit Midpoint extension which is symplectic in distribution but has an
 accuracy tradeoff.
-=======
-required and mild stiffness may be an issue, the `SRIW1` algorithm should
-do well. If the problem has additive noise, then `SRA1` will be the
-optimal algorithm. For commutative noise, `RKMilCommute` is a strong order 1.0
-method which utilizes the commutivity property to greatly speed up the Wiktorsson
-approximation and can choose between Ito and Stratonovich. For non-commutative noise,
-difficult problems usually require adaptive time stepping in order to be efficient.
-In this case, `LambaEM` and `LambaEulerHeun` are adaptive and handle general
-non-diagonal problems (for Ito and Stratonovich interpretations respectively).
-If adaptivity isn't necessary, the `EM` and `EulerHeun` are good choices
-(for Ito and Stratonovich interpretations respectively).
-
-For stiff problems with diagonal noise, `ImplicitRKMil` is the most efficient
-method and can choose between Ito and Stratonovich. If the noise is non-diagonal,
-`ImplicitEM` and `ImplicitEulerHeun` are for Ito and Stratonovich respectively.
-For each of these methods, the parameter `theta` can be chosen. The default is
-`theta=1/2` which will not dampen numerical oscillations and thus is symmetric
-(and almost symplectic) and will lead to less error when noise is sufficiently
-small. However, `theta=1/2` is not L-stable in the drift term, and thus one
-can receive more stability (L-stability in the drift term) with `theta=1`, but
-with a tradeoff of error efficiency in the low noise case. In addition, the
-option `symplectic=true` will turns these methods into an implicit Midpoint
-extension which is symplectic in distribution but has an accuracy tradeoff.
->>>>>>> 308b9e63
 
 ## Mass Matrices and Stochastic DAEs
 
@@ -115,7 +94,7 @@
   problem, but `RKMilCommute(interpretation=:Stratonovich)` makes it solve the
   Stratonovich problem. Uses a 1.5/2.0 error estimate for adaptive time stepping.†
 - `SRA` - Adaptive strong order 1.5 methods for additive Ito and Stratonovich SDEs.
-  Default tableau is for SRA1. Can handle diagonal, non-diagonal and scalar 
+  Default tableau is for SRA1. Can handle diagonal, non-diagonal and scalar
   additive noise.
 - `SRI` - Adaptive strong order 1.5 methods for diagonal/scalar Ito SDEs.
   Default tableau is for SRIW1.
@@ -174,7 +153,7 @@
   Handles diagonal and scalar noise. Uses a 1.5/2.0 heuristic for adaptive
   time stepping.
 - `SKenCarp` - Adaptive L-stable strong order 2.0 for additive Ito and
-  Stratonovich SDEs with weak order 3. Can handle diagonal, non-diagonal 
+  Stratonovich SDEs with weak order 3. Can handle diagonal, non-diagonal
   and scalar additive noise.†
 
 ### Derivative-Based Methods
